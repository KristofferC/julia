--- conflicted
+++ resolved
@@ -257,7 +257,6 @@
 endif
 endif
 
-<<<<<<< HEAD
 ifeq ($(USE_ATLAS), 1)
 USE_SYSTEM_BLAS=1
 USE_SYSTEM_LAPACK=1
@@ -266,12 +265,6 @@
 LIBBLASNAME = libsatlas
 LIBLAPACKNAME = libsatlas
 endif
-
-# Libraries to link
-LIBS = $(shell $(LLVM_CONFIG) --libfiles) $(WHOLE_ARCHIVE) $(JULIAHOME)/src/flisp/libflisp.a $(WHOLE_ARCHIVE) $(JULIAHOME)/src/support/libsupport.a -L$(USR)/lib $(USRLIB)/uv.a $(OSLIBS) -lpthread $(shell $(LLVM_CONFIG) --ldflags)
-
-=======
->>>>>>> 4f692899
 # Make tricks
 
 define dir_target
