## array.jl: Dense arrays

typealias Vector{T} Array{T,1}
typealias Matrix{T} Array{T,2}
typealias VecOrMat{T} Union(Vector{T}, Matrix{T})

typealias DenseVector{T} DenseArray{T,1}
typealias DenseMatrix{T} DenseArray{T,2}
typealias DenseVecOrMat{T} Union(DenseVector{T}, DenseMatrix{T})

typealias StridedArray{T,N,A<:DenseArray,I<:(RangeIndex...)} Union(DenseArray{T,N}, SubArray{T,N,A,I})
typealias StridedVector{T,A<:DenseArray,I<:(RangeIndex...)}  Union(DenseArray{T,1}, SubArray{T,1,A,I})
typealias StridedMatrix{T,A<:DenseArray,I<:(RangeIndex...)}  Union(DenseArray{T,2}, SubArray{T,2,A,I})
typealias StridedVecOrMat{T} Union(StridedVector{T}, StridedMatrix{T})

## Basic functions ##

size(a::Array) = arraysize(a)
size(a::Array, d) = arraysize(a, d)
size(a::Matrix) = (arraysize(a,1), arraysize(a,2))
length(a::Array) = arraylen(a)
elsize{T}(a::Array{T}) = isbits(T) ? sizeof(T) : sizeof(Ptr)
sizeof(a::Array) = elsize(a) * length(a)

strides{T}(a::Array{T,1}) = (1,)
strides{T}(a::Array{T,2}) = (1, size(a,1))
strides{T}(a::Array{T,3}) = (1, size(a,1), size(a,1)*size(a,2))

isassigned(a::Array, i::Int...) = isdefined(a, i...)

## copy ##

function unsafe_copy!{T}(dest::Ptr{T}, src::Ptr{T}, n)
    ccall(:memmove, Ptr{Void}, (Ptr{Void}, Ptr{Void}, UInt),
          dest, src, n*sizeof(T))
    return dest
end

function unsafe_copy!{T}(dest::Array{T}, doffs, src::Array{T}, soffs, n)
    if isbits(T)
        unsafe_copy!(pointer(dest, doffs), pointer(src, soffs), n)
    else
        for i=0:n-1
            @inbounds arrayset(dest, src[i+soffs], i+doffs)
        end
    end
    return dest
end

function copy!{T}(dest::Array{T}, doffs::Integer, src::Array{T}, soffs::Integer, n::Integer)
    n == 0 && return dest
    if n < 0 || soffs < 1 || doffs < 1 || soffs+n-1 > length(src) || doffs+n-1 > length(dest)
        throw(BoundsError())
    end
    unsafe_copy!(dest, doffs, src, soffs, n)
end

copy!{T}(dest::Array{T}, src::Array{T}) = copy!(dest, 1, src, 1, length(src))

function copy(a::Array)
    b = similar(a)
    ccall(:memcpy, Ptr{Void}, (Ptr{Void}, Ptr{Void}, UInt), b, a, sizeof(a))
    return b
end

function reinterpret{T,S}(::Type{T}, a::Array{S,1})
    nel = int(div(length(a)*sizeof(S),sizeof(T)))
    # TODO: maybe check that remainder is zero?
    return reinterpret(T, a, (nel,))
end

function reinterpret{T,S}(::Type{T}, a::Array{S})
    if sizeof(S) != sizeof(T)
        throw(ArgumentError("result shape not specified"))
    end
    reinterpret(T, a, size(a))
end

function reinterpret{T,S,N}(::Type{T}, a::Array{S}, dims::NTuple{N,Int})
    if !isbits(T)
        throw(ArgumentError("cannot reinterpret Array{$(S)} to ::Type{Array{$(T)}}, type $(T) is not a bitstype"))
    end
    if !isbits(S)
        throw(ArgumentError("cannot reinterpret Array{$(S)} to ::Type{Array{$(T)}}, type $(S) is not a bitstype"))
    end
    nel = div(length(a)*sizeof(S),sizeof(T))
    if prod(dims) != nel
        throw(DimensionMismatch("new dimensions $(dims) must be consistent with array size $(nel)"))
    end
    ccall(:jl_reshape_array, Array{T,N}, (Any, Any, Any), Array{T,N}, a, dims)
end

# reshaping to same # of dimensions
function reshape{T,N}(a::Array{T,N}, dims::NTuple{N,Int})
    if prod(dims) != length(a)
        throw(DimensionMismatch("new dimensions $(dims) must be consistent with array size $(length(a))"))
    end
    if dims == size(a)
        return a
    end
    ccall(:jl_reshape_array, Array{T,N}, (Any, Any, Any), Array{T,N}, a, dims)
end

# reshaping to different # of dimensions
function reshape{T,N}(a::Array{T}, dims::NTuple{N,Int})
    if prod(dims) != length(a)
        throw(DimensionMismatch("new dimensions $(dims) must be consistent with array size $(length(a))"))
    end
    ccall(:jl_reshape_array, Array{T,N}, (Any, Any, Any), Array{T,N}, a, dims)
end

## Constructors ##

similar(a::Array, T, dims::Dims)      = Array(T, dims)
similar{T}(a::Array{T,1})             = Array(T, size(a,1))
similar{T}(a::Array{T,2})             = Array(T, size(a,1), size(a,2))
similar{T}(a::Array{T,1}, dims::Dims) = Array(T, dims)
similar{T}(a::Array{T,1}, m::Int)     = Array(T, m)
similar{T}(a::Array{T,1}, S)          = Array(S, size(a,1))
similar{T}(a::Array{T,2}, dims::Dims) = Array(T, dims)
similar{T}(a::Array{T,2}, m::Int)     = Array(T, m)
similar{T}(a::Array{T,2}, S)          = Array(S, size(a,1), size(a,2))

# T[x...] constructs Array{T,1}
function getindex(T::NonTupleType, vals...)
    a = Array(T,length(vals))
    for i = 1:length(vals)
        a[i] = vals[i]
    end
    return a
end

function getindex(::Type{Any}, vals::ANY...)
    a = Array(Any,length(vals))
    for i = 1:length(vals)
        a[i] = vals[i]
    end
    return a
end

getindex(T::(Type...)) = Array(T,0)

# T[a:b] and T[a:s:b] also construct typed ranges
function getindex{T<:Union(Char,Number)}(::Type{T}, r::Range)
    copy!(Array(T,length(r)), r)
end

function getindex{T<:Union(Char,Number)}(::Type{T}, r1::Range, rs::Range...)
    a = Array(T,length(r1)+sum(length,rs))
    o = 1
    copy!(a, o, r1)
    o += length(r1)
    for r in rs
        copy!(a, o, r)
        o += length(r)
    end
    return a
end

function fill!(a::Union(Array{UInt8}, Array{Int8}), x::Integer)
    ccall(:memset, Ptr{Void}, (Ptr{Void}, Cint, Csize_t), a, x, length(a))
    return a
end
function fill!{T<:Union(Integer,FloatingPoint)}(a::Array{T}, x)
    # note: checking bit pattern
    xT = convert(T,x)
    if isbits(T) && ((sizeof(T)==1 && reinterpret(UInt8, xT) == 0) ||
                     (sizeof(T)==2 && reinterpret(UInt16, xT) == 0) ||
                     (sizeof(T)==4 && reinterpret(UInt32, xT) == 0) ||
                     (sizeof(T)==8 && reinterpret(UInt64, xT) == 0))
        ccall(:memset, Ptr{Void}, (Ptr{Void}, Cint, Csize_t),
              a, 0, length(a)*sizeof(T))
    else
        for i = 1:length(a)
            @inbounds a[i] = xT
        end
    end
    return a
end

fill(v, dims::Dims)       = fill!(Array(typeof(v), dims), v)
fill(v, dims::Integer...) = fill!(Array(typeof(v), dims...), v)

cell(dims::Integer...)   = Array(Any, dims...)
cell(dims::(Integer...)) = Array(Any, convert((Int...), dims))

for (fname, felt) in ((:zeros,:zero), (:ones,:one))
    @eval begin
        ($fname)(T::Type, dims...)       = fill!(Array(T, dims...), ($felt)(T))
        ($fname)(dims...)                = fill!(Array(Float64, dims...), ($felt)(Float64))
        ($fname){T}(A::AbstractArray{T}) = fill!(similar(A), ($felt)(T))
    end
end

function eye(T::Type, m::Integer, n::Integer)
    a = zeros(T,m,n)
    for i = 1:min(m,n)
        a[i,i] = one(T)
    end
    return a
end
eye(m::Integer, n::Integer) = eye(Float64, m, n)
eye(T::Type, n::Integer) = eye(T, n, n)
eye(n::Integer) = eye(Float64, n)
eye{T}(x::AbstractMatrix{T}) = eye(T, size(x, 1), size(x, 2))

function one{T}(x::AbstractMatrix{T})
    m,n = size(x)
    m==n || throw(DimensionMismatch("multiplicative identity defined only for square matrices"))
    eye(T, m)
end

linspace(start::Integer, stop::Integer, n::Integer) =
    linspace(float(start), float(stop), n)
function linspace(start::Real, stop::Real, n::Integer)
    (start, stop) = promote(start, stop)
    T = typeof(start)
    a = Array(T, int(n))
    if n == 1
        a[1] = start
        return a
    end
    n -= 1
    S = promote_type(T, Float64)
    for i=0:n
        a[i+1] = start*(convert(S, (n-i))/n) + stop*(convert(S, i)/n)
    end
    a
end
linspace(start::Real, stop::Real) = linspace(start, stop, 100)

logspace(start::Real, stop::Real, n::Integer) = 10.^linspace(start, stop, n)
logspace(start::Real, stop::Real) = logspace(start, stop, 50)

## Conversions ##

convert{T,n}(::Type{Array{T}}, x::Array{T,n}) = x
convert{T,n}(::Type{Array{T,n}}, x::Array{T,n}) = x
convert{T,n,S}(::Type{Array{T}}, x::Array{S,n}) = convert(Array{T,n}, x)
convert{T,n,S}(::Type{Array{T,n}}, x::Array{S,n}) = copy!(similar(x,T), x)

function collect(T::Type, itr)
    if applicable(length, itr)
        # when length() isn't defined this branch might pollute the
        # type of the other.
        a = Array(T,length(itr)::Integer)
        i = 0
        for x in itr
            a[i+=1] = x
        end
    else
        a = Array(T,0)
        for x in itr
            push!(a,x)
        end
    end
    return a
end

collect(itr) = collect(eltype(itr), itr)

## Indexing: getindex ##

getindex(a::Array) = arrayref(a,1)

getindex(A::Array, i0::Real) = arrayref(A,to_index(i0))
getindex(A::Array, i0::Real, i1::Real) = arrayref(A,to_index(i0),to_index(i1))
getindex(A::Array, i0::Real, i1::Real, i2::Real) =
    arrayref(A,to_index(i0),to_index(i1),to_index(i2))
getindex(A::Array, i0::Real, i1::Real, i2::Real, i3::Real) =
    arrayref(A,to_index(i0),to_index(i1),to_index(i2),to_index(i3))
getindex(A::Array, i0::Real, i1::Real, i2::Real, i3::Real,  i4::Real) =
    arrayref(A,to_index(i0),to_index(i1),to_index(i2),to_index(i3),to_index(i4))
getindex(A::Array, i0::Real, i1::Real, i2::Real, i3::Real,  i4::Real, i5::Real) =
    arrayref(A,to_index(i0),to_index(i1),to_index(i2),to_index(i3),to_index(i4),to_index(i5))

getindex(A::Array, i0::Real, i1::Real, i2::Real, i3::Real,  i4::Real, i5::Real, I::Real...) =
    arrayref(A,to_index(i0),to_index(i1),to_index(i2),to_index(i3),to_index(i4),to_index(i5),to_index(I)...)

# Fast copy using copy! for UnitRange
function getindex(A::Array, I::UnitRange{Int})
    lI = length(I)
    X = similar(A, lI)
    if lI > 0
        copy!(X, 1, A, first(I), lI)
    end
    return X
end

function getindex{T<:Real}(A::Array, I::AbstractVector{T})
    return [ A[i] for i in to_index(I) ]
end
function getindex{T<:Real}(A::Range, I::AbstractVector{T})
    return [ A[i] for i in to_index(I) ]
end
function getindex(A::Range, I::AbstractVector{Bool})
    checkbounds(A, I)
    return [ A[i] for i in to_index(I) ]
end


# logical indexing
# (when the indexing is provided as an Array{Bool} or a BitArray we can be
# sure about the behaviour and use unsafe_getindex; in the general case
# we can't and must use getindex, otherwise silent corruption can happen)

stagedfunction getindex_bool_1d(A::Array, I::AbstractArray{Bool})
    idxop = I <: Union(Array{Bool}, BitArray) ? :unsafe_getindex : :getindex
    quote
        checkbounds(A, I)
        n = sum(I)
        out = similar(A, n)
        c = 1
        for i = 1:length(I)
            if $idxop(I, i)
                @inbounds out[c] = A[i]
                c += 1
            end
        end
        out
    end
end

getindex(A::Vector, I::AbstractVector{Bool}) = getindex_bool_1d(A, I)
getindex(A::Vector, I::AbstractArray{Bool}) = getindex_bool_1d(A, I)
getindex(A::Array, I::AbstractVector{Bool}) = getindex_bool_1d(A, I)
getindex(A::Array, I::AbstractArray{Bool}) = getindex_bool_1d(A, I)


## Indexing: setindex! ##
setindex!{T}(A::Array{T}, x) = arrayset(A, convert(T,x), 1)

setindex!{T}(A::Array{T}, x, i0::Real) = arrayset(A, convert(T,x), to_index(i0))
setindex!{T}(A::Array{T}, x, i0::Real, i1::Real) =
    arrayset(A, convert(T,x), to_index(i0), to_index(i1))
setindex!{T}(A::Array{T}, x, i0::Real, i1::Real, i2::Real) =
    arrayset(A, convert(T,x), to_index(i0), to_index(i1), to_index(i2))
setindex!{T}(A::Array{T}, x, i0::Real, i1::Real, i2::Real, i3::Real) =
    arrayset(A, convert(T,x), to_index(i0), to_index(i1), to_index(i2), to_index(i3))
setindex!{T}(A::Array{T}, x, i0::Real, i1::Real, i2::Real, i3::Real, i4::Real) =
    arrayset(A, convert(T,x), to_index(i0), to_index(i1), to_index(i2), to_index(i3), to_index(i4))
setindex!{T}(A::Array{T}, x, i0::Real, i1::Real, i2::Real, i3::Real, i4::Real, i5::Real) =
    arrayset(A, convert(T,x), to_index(i0), to_index(i1), to_index(i2), to_index(i3), to_index(i4), to_index(i5))
setindex!{T}(A::Array{T}, x, i0::Real, i1::Real, i2::Real, i3::Real, i4::Real, i5::Real, I::Real...) =
    arrayset(A, convert(T,x), to_index(i0), to_index(i1), to_index(i2), to_index(i3), to_index(i4), to_index(i5), to_index(I)...)

function setindex!{T<:Real}(A::Array, x, I::AbstractVector{T})
    for i in I
        A[i] = x
    end
    return A
end

function setindex!{T}(A::Array{T}, X::Array{T}, I::UnitRange{Int})
    if length(X) != length(I)
        throw_setindex_mismatch(X, (I,))
    end
    copy!(A, first(I), X, 1, length(I))
    return A
end

function setindex!{T<:Real}(A::Array, X::AbstractArray, I::AbstractVector{T})
    if length(X) != length(I)
        throw_setindex_mismatch(X, (I,))
    end
    count = 1
    if is(X,A)
        X = copy(X)
    end
    for i in I
        A[i] = X[count]
        count += 1
    end
    return A
end


# logical indexing
# (when the indexing is provided as an Array{Bool} or a BitArray we can be
# sure about the behaviour and use unsafe_getindex; in the general case
# we can't and must use getindex, otherwise silent corruption can happen)

stagedfunction assign_bool_scalar_1d!(A::Array, x, I::AbstractArray{Bool})
    idxop = I <: Union(Array{Bool}, BitArray) ? :unsafe_getindex : :getindex
    quote
        checkbounds(A, I)
        for i = 1:length(I)
            if $idxop(I, i)
                @inbounds A[i] = x
            end
        end
        A
    end
end

stagedfunction assign_bool_vector_1d!(A::Array, X::AbstractArray, I::AbstractArray{Bool})
    idxop = I <: Union(Array{Bool}, BitArray) ? :unsafe_getindex : :getindex
    quote
        checkbounds(A, I)
        c = 1
        for i = 1:length(I)
            if $idxop(I, i)
                x = X[c]
                @inbounds A[i] = x
                c += 1
            end
        end
        if length(X) != c-1
            throw(DimensionMismatch("assigned $(length(X)) elements to length $(c-1) destination"))
        end
        A
    end
end

setindex!(A::Array, X::AbstractArray, I::AbstractVector{Bool}) = assign_bool_vector_1d!(A, X, I)
setindex!(A::Array, X::AbstractArray, I::AbstractArray{Bool}) = assign_bool_vector_1d!(A, X, I)
setindex!(A::Array, x, I::AbstractVector{Bool}) = assign_bool_scalar_1d!(A, x, I)
setindex!(A::Array, x, I::AbstractArray{Bool}) = assign_bool_scalar_1d!(A, x, I)

# efficiently grow an array

function _growat!(a::Vector, i::Integer, delta::Integer)
    n = length(a)
    if i < div(n,2)
        _growat_beg!(a, i, delta)
    else
        _growat_end!(a, i, delta)
    end
    return a
end

function _growat_beg!(a::Vector, i::Integer, delta::Integer)
    ccall(:jl_array_grow_beg, Void, (Any, UInt), a, delta)
    if i > 1
        ccall(:memmove, Ptr{Void}, (Ptr{Void}, Ptr{Void}, Csize_t),
              pointer(a, 1), pointer(a, 1+delta), (i-1)*elsize(a))
    end
    return a
end

function _growat_end!(a::Vector, i::Integer, delta::Integer)
    ccall(:jl_array_grow_end, Void, (Any, UInt), a, delta)
    n = length(a)
    if n >= i+delta
        ccall(:memmove, Ptr{Void}, (Ptr{Void}, Ptr{Void}, Csize_t),
              pointer(a, i+delta), pointer(a, i), (n-i-delta+1)*elsize(a))
    end
    return a
end

# efficiently delete part of an array

function _deleteat!(a::Vector, i::Integer, delta::Integer)
    n = length(a)
    last = i+delta-1
    if i-1 < n-last
        _deleteat_beg!(a, i, delta)
    else
        _deleteat_end!(a, i, delta)
    end
    return a
end

function _deleteat_beg!(a::Vector, i::Integer, delta::Integer)
    if i > 1
        ccall(:memmove, Ptr{Void}, (Ptr{Void}, Ptr{Void}, Csize_t),
              pointer(a, 1+delta), pointer(a, 1), (i-1)*elsize(a))
    end
    ccall(:jl_array_del_beg, Void, (Any, UInt), a, delta)
    return a
end

function _deleteat_end!(a::Vector, i::Integer, delta::Integer)
    n = length(a)
    if n >= i+delta
        ccall(:memmove, Ptr{Void}, (Ptr{Void}, Ptr{Void}, Csize_t),
              pointer(a, i), pointer(a, i+delta), (n-i-delta+1)*elsize(a))
    end
    ccall(:jl_array_del_end, Void, (Any, UInt), a, delta)
    return a
end

## Dequeue functionality ##

function push!{T}(a::Array{T,1}, item)
    # convert first so we don't grow the array if the assignment won't work
    item = convert(T, item)
    ccall(:jl_array_grow_end, Void, (Any, UInt), a, 1)
    a[end] = item
    return a
end

function push!(a::Array{Any,1}, item::ANY)
    ccall(:jl_array_grow_end, Void, (Any, UInt), a, 1)
    arrayset(a, item, length(a))
    return a
end

function append!{T}(a::Array{T,1}, items::AbstractVector)
    n = length(items)
    ccall(:jl_array_grow_end, Void, (Any, UInt), a, n)
    copy!(a, length(a)-n+1, items, 1, n)
    return a
end

function prepend!{T}(a::Array{T,1}, items::AbstractVector)
    n = length(items)
    ccall(:jl_array_grow_beg, Void, (Any, UInt), a, n)
    if a === items
        copy!(a, 1, items, n+1, n)
    else
        copy!(a, 1, items, 1, n)
    end
    return a
end

function resize!(a::Vector, nl::Integer)
    l = length(a)
    if nl > l
        ccall(:jl_array_grow_end, Void, (Any, UInt), a, nl-l)
    else
        if nl < 0
            throw(ArgumentError("new length must be ≥ 0"))
        end
        ccall(:jl_array_del_end, Void, (Any, UInt), a, l-nl)
    end
    return a
end

function sizehint!(a::Vector, sz::Integer)
    ccall(:jl_array_sizehint, Void, (Any, UInt), a, sz)
    a
end

function pop!(a::Vector)
    if isempty(a)
        throw(ArgumentError("array must be non-empty"))
    end
    item = a[end]
    ccall(:jl_array_del_end, Void, (Any, UInt), a, 1)
    return item
end

function unshift!{T}(a::Array{T,1}, item)
    item = convert(T, item)
    ccall(:jl_array_grow_beg, Void, (Any, UInt), a, 1)
    a[1] = item
    return a
end

function shift!(a::Vector)
    if isempty(a)
        throw(ArgumentError("array must be non-empty"))
    end
    item = a[1]
    ccall(:jl_array_del_beg, Void, (Any, UInt), a, 1)
    return item
end

function insert!{T}(a::Array{T,1}, i::Integer, item)
    if !(1 <= i <= length(a)+1)
        throw(BoundsError())
    end
    if i == length(a)+1
        return push!(a, item)
    end
    item = convert(T, item)
    _growat!(a, i, 1)
    a[i] = item
    return a
end

function deleteat!(a::Vector, i::Integer)
    if !(1 <= i <= length(a))
        throw(BoundsError())
    end
    return _deleteat!(a, i, 1)
end

function deleteat!{T<:Integer}(a::Vector, r::UnitRange{T})
    n = length(a)
    f = first(r)
    l = last(r)
    if !(1 <= f && l <= n)
        throw(BoundsError())
    end
    return _deleteat!(a, f, length(r))
end

function deleteat!(a::Vector, inds)
    n = length(a)
    s = start(inds)
    done(inds, s) && return a
    (p, s) = next(inds, s)
    q = p+1
    while !done(inds, s)
        (i,s) = next(inds, s)
        if !(q <= i <= n)
            if i < q
                throw(ArgumentError("indices must be unique and sorted"))
            else
                throw(BoundsError())
            end
        end
        while q < i
            @inbounds a[p] = a[q]
            p += 1; q += 1
        end
        q = i+1
    end
    while q <= n
        @inbounds a[p] = a[q]
        p += 1; q += 1
    end
    ccall(:jl_array_del_end, Void, (Any, UInt), a, n-p+1)
    return a
end

const _default_splice = []

function splice!(a::Vector, i::Integer, ins=_default_splice)
    v = a[i]
    m = length(ins)
    if m == 0
        _deleteat!(a, i, 1)
    elseif m == 1
        a[i] = ins[1]
    else
        _growat!(a, i, m-1)
        k = 1
        for x in ins
            a[i+k-1] = x
            k += 1
        end
    end
    return v
end

function splice!{T<:Integer}(a::Vector, r::UnitRange{T}, ins=_default_splice)
    v = a[r]
    m = length(ins)
    if m == 0
        deleteat!(a, r)
        return v
    end

    n = length(a)
    f = first(r)
    l = last(r)
    d = length(r)

    if m < d
        delta = d - m
        if f-1 < n-l
            _deleteat_beg!(a, f, delta)
        else
            _deleteat_end!(a, l-delta+1, delta)
        end
    elseif m > d
        delta = m - d
        if f-1 < n-l
            _growat_beg!(a, f, delta)
        else
            _growat_end!(a, l+1, delta)
        end
    end

    k = 1
    for x in ins
        a[f+k-1] = x
        k += 1
    end
    return v
end

function empty!(a::Vector)
    ccall(:jl_array_del_end, Void, (Any, UInt), a, length(a))
    return a
end

## Unary operators ##

function conj!{T<:Number}(A::AbstractArray{T})
    for i=1:length(A)
        A[i] = conj(A[i])
    end
    return A
end

for f in (:-, :~, :conj, :sign)
    @eval begin
        function ($f)(A::StridedArray)
            F = similar(A)
            for i=1:length(A)
                F[i] = ($f)(A[i])
            end
            return F
        end
    end
end

(-)(A::StridedArray{Bool}) = reshape([ -A[i] for i=1:length(A) ], size(A))

real(A::StridedArray) = reshape([ real(x) for x in A ], size(A))
imag(A::StridedArray) = reshape([ imag(x) for x in A ], size(A))
real{T<:Real}(x::StridedArray{T}) = x
imag{T<:Real}(x::StridedArray{T}) = zero(x)

function !(A::StridedArray{Bool})
    F = similar(A)
    for i=1:length(A)
        F[i] = !A[i]
    end
    return F
end

## Binary arithmetic operators ##

promote_array_type{Scalar, Arry}(::Type{Scalar}, ::Type{Arry}) = promote_type(Scalar, Arry)
promote_array_type{S<:Real, A<:FloatingPoint}(::Type{S}, ::Type{A}) = A
promote_array_type{S<:Union(Complex, Real), AT<:FloatingPoint}(::Type{S}, ::Type{Complex{AT}}) = Complex{AT}
promote_array_type{S<:Integer, A<:Integer}(::Type{S}, ::Type{A}) = A
promote_array_type{S<:Integer}(::Type{S}, ::Type{Bool}) = S

./{T<:Integer}(x::Integer, y::StridedArray{T}) =
    reshape([ x    ./ y[i] for i=1:length(y) ], size(y))
./{T<:Integer}(x::StridedArray{T}, y::Integer) =
    reshape([ x[i] ./ y    for i=1:length(x) ], size(x))

./{T<:Integer}(x::Integer, y::StridedArray{Complex{T}}) =
    reshape([ x    ./ y[i] for i=1:length(y) ], size(y))
./{T<:Integer}(x::StridedArray{Complex{T}}, y::Integer) =
    reshape([ x[i] ./ y    for i=1:length(x) ], size(x))
./{S<:Integer,T<:Integer}(x::Complex{S}, y::StridedArray{T}) =
    reshape([ x    ./ y[i] for i=1:length(y) ], size(y))
./{S<:Integer,T<:Integer}(x::StridedArray{S}, y::Complex{T}) =
    reshape([ x[i] ./ y    for i=1:length(x) ], size(x))

# ^ is difficult, since negative exponents give a different type

.^(x::Number, y::StridedArray) =
    reshape([ x ^ y[i] for i=1:length(y) ], size(y))

.^(x::StridedArray, y::Number      ) =
    reshape([ x[i] ^ y for i=1:length(x) ], size(x))

for f in (:+, :-, :div, :mod, :&, :|, :$)
    @eval begin
        function ($f){S,T}(A::StridedArray{S}, B::StridedArray{T})
            F = similar(A, promote_type(S,T), promote_shape(size(A),size(B)))
            for i=1:length(A)
                @inbounds F[i] = ($f)(A[i], B[i])
            end
            return F
        end
        # interaction with Ranges
        function ($f){S,T<:Real}(A::StridedArray{S}, B::Range{T})
            F = similar(A, promote_type(S,T), promote_shape(size(A),size(B)))
            i = 1
            for b in B
                @inbounds F[i] = ($f)(A[i], b)
                i += 1
            end
            return F
        end
        function ($f){S<:Real,T}(A::Range{S}, B::StridedArray{T})
            F = similar(B, promote_type(S,T), promote_shape(size(A),size(B)))
            i = 1
            for a in A
                @inbounds F[i] = ($f)(a, B[i])
                i += 1
            end
            return F
        end
    end
end
for f in (:.+, :.-, :.*, :./, :.\, :.%, :.<<, :.>>, :div, :mod, :rem, :&, :|, :$)
    @eval begin
        function ($f){T}(A::Number, B::StridedArray{T})
            F = similar(B, promote_array_type(typeof(A),T))
            for i=1:length(B)
                @inbounds F[i] = ($f)(A, B[i])
            end
            return F
        end
        function ($f){T}(A::StridedArray{T}, B::Number)
            F = similar(A, promote_array_type(typeof(B),T))
            for i=1:length(A)
                @inbounds F[i] = ($f)(A[i], B)
            end
            return F
        end
    end
end

# familiar aliases for broadcasting operations of array ± scalar (#7226):
(+)(A::AbstractArray{Bool},x::Bool) = A .+ x
(+)(x::Bool,A::AbstractArray{Bool}) = x .+ A
(-)(A::AbstractArray{Bool},x::Bool) = A .- x
(-)(x::Bool,A::AbstractArray{Bool}) = x .- A
(+)(A::AbstractArray,x::Number) = A .+ x
(+)(x::Number,A::AbstractArray) = x .+ A
(-)(A::AbstractArray,x::Number) = A .- x
(-)(x::Number,A::AbstractArray) = x .- A

# functions that should give an Int result for Bool arrays
for f in (:.+, :.-)
    @eval begin
        function ($f)(A::Bool, B::StridedArray{Bool})
            F = similar(B, Int, size(B))
            for i=1:length(B)
                @inbounds F[i] = ($f)(A, B[i])
            end
            return F
        end
        function ($f)(A::StridedArray{Bool}, B::Bool)
            F = similar(A, Int, size(A))
            for i=1:length(A)
                @inbounds F[i] = ($f)(A[i], B)
            end
            return F
        end
    end
end
for f in (:+, :-)
    @eval begin
        function ($f)(A::StridedArray{Bool}, B::StridedArray{Bool})
            F = similar(A, Int, promote_shape(size(A), size(B)))
            for i=1:length(A)
                @inbounds F[i] = ($f)(A[i], B[i])
            end
            return F
        end
    end
end

## promotion to complex ##

function complex{S<:Real,T<:Real}(A::Array{S}, B::Array{T})
    if size(A) != size(B); throw(DimensionMismatch()); end
    F = similar(A, typeof(complex(zero(S),zero(T))))
    for i=1:length(A)
        @inbounds F[i] = complex(A[i], B[i])
    end
    return F
end

function complex{T<:Real}(A::Real, B::Array{T})
    F = similar(B, typeof(complex(A,zero(T))))
    for i=1:length(B)
        @inbounds F[i] = complex(A, B[i])
    end
    return F
end

function complex{T<:Real}(A::Array{T}, B::Real)
    F = similar(A, typeof(complex(zero(T),B)))
    for i=1:length(A)
        @inbounds F[i] = complex(A[i], B)
    end
    return F
end

# use memcmp for lexcmp on byte arrays
function lexcmp(a::Array{UInt8,1}, b::Array{UInt8,1})
    c = ccall(:memcmp, Int32, (Ptr{UInt8}, Ptr{UInt8}, UInt),
              a, b, min(length(a),length(b)))
    c < 0 ? -1 : c > 0 ? +1 : cmp(length(a),length(b))
end

## data movement ##

function slicedim(A::Array, d::Integer, i::Integer)
    if d < 1
        throw(ArgumentError("dimension must be ≥ 1"))
    end
    d_in = size(A)
    leading = d_in[1:(d-1)]
    d_out = tuple(leading..., 1, d_in[(d+1):end]...)

    M = prod(leading)
    N = length(A)
    stride = M * d_in[d]

    B = similar(A, d_out)
    index_offset = 1 + (i-1)*M

    l = 1

    if M==1
        for j=0:stride:(N-stride)
            B[l] = A[j + index_offset]
            l += 1
        end
    else
        for j=0:stride:(N-stride)
            offs = j + index_offset
            for k=0:(M-1)
                B[l] = A[offs + k]
                l += 1
            end
        end
    end
    return B
end

function flipdim{T}(A::Array{T}, d::Integer)
    if d < 1
        throw(ArgumentError("dimension d must be ≥ 1"))
    end
    nd = ndims(A)
    sd = d > nd ? 1 : size(A, d)
    if sd == 1 || isempty(A)
        return copy(A)
    end

    B = similar(A)

    nnd = 0
    for i = 1:nd
        nnd += int(size(A,i)==1 || i==d)
    end
    if nnd==nd
        # flip along the only non-singleton dimension
        for i = 1:sd
            B[i] = A[sd+1-i]
        end
        return B
    end

    d_in = size(A)
    leading = d_in[1:(d-1)]
    M = prod(leading)
    N = length(A)
    stride = M * sd

    if M==1
        for j = 0:stride:(N-stride)
            for i = 1:sd
                ri = sd+1-i
                B[j + ri] = A[j + i]
            end
        end
    else
        if isbits(T) && M>200
            for i = 1:sd
                ri = sd+1-i
                for j=0:stride:(N-stride)
                    offs = j + 1 + (i-1)*M
                    boffs = j + 1 + (ri-1)*M
                    copy!(B, boffs, A, offs, M)
                end
            end
        else
            for i = 1:sd
                ri = sd+1-i
                for j=0:stride:(N-stride)
                    offs = j + 1 + (i-1)*M
                    boffs = j + 1 + (ri-1)*M
                    for k=0:(M-1)
                        B[boffs + k] = A[offs + k]
                    end
                end
            end
        end
    end
    return B
end

function rotl90(A::StridedMatrix)
    m,n = size(A)
    B = similar(A,(n,m))
    for i=1:m, j=1:n
        B[n-j+1,i] = A[i,j]
    end
    return B
end
function rotr90(A::StridedMatrix)
    m,n = size(A)
    B = similar(A,(n,m))
    for i=1:m, j=1:n
        B[j,m-i+1] = A[i,j]
    end
    return B
end
function rot180(A::StridedMatrix)
    m,n = size(A)
    B = similar(A)
    for i=1:m, j=1:n
        B[m-i+1,n-j+1] = A[i,j]
    end
    return B
end
function rotl90(A::AbstractMatrix, k::Integer)
    k = mod(k, 4)
    k == 1 ? rotl90(A) :
    k == 2 ? rot180(A) :
    k == 3 ? rotr90(A) : copy(A)
end
rotr90(A::AbstractMatrix, k::Integer) = rotl90(A,-k)
rot180(A::AbstractMatrix, k::Integer) = mod(k, 2) == 1 ? rot180(A) : copy(A)

# note: probably should be StridedVector or AbstractVector
function reverse(A::AbstractVector, s=1, n=length(A))
    B = similar(A)
    for i = 1:s-1
        B[i] = A[i]
    end
    for i = s:n
        B[i] = A[n+s-i]
    end
    for i = n+1:length(A)
        B[i] = A[i]
    end
    B
end
reverseind(a::AbstractVector, i::Integer) = length(a) + 1 - i

reverse(v::StridedVector) = (n=length(v); [ v[n-i+1] for i=1:n ])
reverse(v::StridedVector, s, n=length(v)) = reverse!(copy(v), s, n)
function reverse!(v::StridedVector, s=1, n=length(v))
    r = n
    for i=s:div(s+n-1,2)
        v[i], v[r] = v[r], v[i]
        r -= 1
    end
    v
end

function vcat{T}(arrays::Vector{T}...)
    n = 0
    for a in arrays
        n += length(a)
    end
    arr = Array(T, n)
    ptr = pointer(arr)
    offset = 0
    if isbits(T)
        elsz = sizeof(T)
    else
        elsz = div(WORD_SIZE,8)
    end
    for a in arrays
        nba = length(a)*elsz
        ccall(:memcpy, Ptr{Void}, (Ptr{Void}, Ptr{Void}, UInt),
              ptr+offset, a, nba)
        offset += nba
    end
    return arr
end

function hcat{T}(V::Vector{T}...)
    height = length(V[1])
    for j = 2:length(V)
        if length(V[j]) != height
            throw(DimensionMismatch("vectors must have same lengths"))
        end
    end
    [ V[j][i]::T for i=1:length(V[1]), j=1:length(V) ]
end

## find ##

# returns the index of the next non-zero element, or 0 if all zeros
function findnext(A, start::Integer)
    for i = start:length(A)
        if A[i] != 0
            return i
        end
    end
    return 0
end
findfirst(A) = findnext(A, 1)

# returns the index of the next matching element
function findnext(A, v, start::Integer)
    for i = start:length(A)
        if A[i] == v
            return i
        end
    end
    return 0
end
findfirst(A, v) = findnext(A, v, 1)

# returns the index of the next element for which the function returns true
function findnext(testf::Function, A, start::Integer)
    for i = start:length(A)
        if testf(A[i])
            return i
        end
    end
    return 0
end
findfirst(testf::Function, A) = findnext(testf, A, 1)

# returns the index of the previous non-zero element, or 0 if all zeros
function findprev(A, start)
    for i = start:-1:1
        A[i] != 0 && return i
    end
    0
end
findlast(A) = findprev(A, length(A))

# returns the index of the matching element, or 0 if no matching
function findprev(A, v, start)
    for i = start:-1:1
        A[i] == v && return i
    end
    0
end
findlast(A, v) = findprev(A, v, length(A))

# returns the index of the previous element for which the function returns true, or zero if it never does
function findprev(testf::Function, A, start)
    for i = start:-1:1
        testf(A[i]) && return i
    end
    0
end
findlast(testf::Function, A) = findprev(testf, A, length(A))

function find(testf::Function, A::AbstractArray)
    # use a dynamic-length array to store the indexes, then copy to a non-padded
    # array for the return
    tmpI = Array(Int, 0)
    for i = 1:length(A)
        if testf(A[i])
            push!(tmpI, i)
        end
    end
    I = Array(Int, length(tmpI))
    copy!(I, tmpI)
    I
end

function find(A::StridedArray)
    nnzA = countnz(A)
    I = similar(A, Int, nnzA)
    count = 1
    for i=1:length(A)
        if A[i] != 0
            I[count] = i
            count += 1
        end
    end
    return I
end

find(x::Number) = x == 0 ? Array(Int,0) : [1]
find(testf::Function, x::Number) = !testf(x) ? Array(Int,0) : [1]

findn(A::AbstractVector) = find(A)

function findn(A::StridedMatrix)
    nnzA = countnz(A)
    I = similar(A, Int, nnzA)
    J = similar(A, Int, nnzA)
    count = 1
    for j=1:size(A,2), i=1:size(A,1)
        if A[i,j] != 0
            I[count] = i
            J[count] = j
            count += 1
        end
    end
    return (I, J)
end

function findnz{T}(A::AbstractMatrix{T})
    nnzA = countnz(A)
    I = zeros(Int, nnzA)
    J = zeros(Int, nnzA)
    NZs = zeros(T, nnzA)
    count = 1
    if nnzA > 0
        for j=1:size(A,2), i=1:size(A,1)
            Aij = A[i,j]
            if Aij != 0
                I[count] = i
                J[count] = j
                NZs[count] = Aij
                count += 1
            end
        end
    end
    return (I, J, NZs)
end

function findmax(a)
    if isempty(a)
        throw(ArgumentError("collection must be non-empty"))
    end
    m = a[1]
    mi = 1
    for i=2:length(a)
        ai = a[i]
        if ai > m || m!=m
            m = ai
            mi = i
        end
    end
    return (m, mi)
end

function findmin(a)
    if isempty(a)
        throw(ArgumentError("collection must be non-empty"))
    end
    m = a[1]
    mi = 1
    for i=2:length(a)
        ai = a[i]
        if ai < m || m!=m
            m = ai
            mi = i
        end
    end
    return (m, mi)
end

indmax(a) = findmax(a)[2]
indmin(a) = findmin(a)[2]

# similar to Matlab's ismember
# returns a vector containing the highest index in b for each value in a that is a member of b
function indexin(a::AbstractArray, b::AbstractArray)
    bdict = Dict(zip(b, 1:length(b)))
    [get(bdict, i, 0) for i in a]
end

# findin (the index of intersection)
function findin(a, b::UnitRange)
    ind = Array(Int, 0)
    f = first(b)
    l = last(b)
    for i = 1:length(a)
        if f <= a[i] <= l
            push!(ind, i)
        end
    end
    ind
end

function findin(a, b)
    ind = Array(Int, 0)
    bset = Set(b)
    @inbounds for i = 1:length(a)
        a[i] in bset && push!(ind, i)
    end
    ind
end

# Copying subregions
function indcopy(sz::Dims, I::Vector)
    n = length(I)
    s = sz[n]
    for i = n+1:length(sz)
        s *= sz[i]
    end
    dst = eltype(I)[findin(I[i], i < n ? (1:sz[i]) : (1:s)) for i = 1:n]
    src = eltype(I)[I[i][findin(I[i], i < n ? (1:sz[i]) : (1:s))] for i = 1:n]
    dst, src
end

function indcopy(sz::Dims, I::(RangeIndex...))
    n = length(I)
    s = sz[n]
    for i = n+1:length(sz)
        s *= sz[i]
    end
    dst::typeof(I) = ntuple(n, i-> findin(I[i], i < n ? (1:sz[i]) : (1:s)))::typeof(I)
    src::typeof(I) = ntuple(n, i-> I[i][findin(I[i], i < n ? (1:sz[i]) : (1:s))])::typeof(I)
    dst, src
end


## Filter ##

# given a function returning a boolean and an array, return matching elements
filter(f::Function, As::AbstractArray) = As[map(f, As)::AbstractArray{Bool}]

function filter!(f::Function, a::Vector)
    insrt = 1
    for curr = 1:length(a)
        if f(a[curr])
            a[insrt] = a[curr]
            insrt += 1
        end
    end
    deleteat!(a, insrt:length(a))
    return a
end

function filter(f::Function, a::Vector)
    r = Array(eltype(a), 0)
    for i = 1:length(a)
        if f(a[i])
            push!(r, a[i])
        end
    end
    return r
end

## Transpose ##
const transposebaselength=64
function transpose!(B::StridedMatrix,A::StridedMatrix)
    m, n = size(A)
    size(B,1) == n && size(B,2) == m || throw(DimensionMismatch("transpose"))

    if m*n<=4*transposebaselength
        @inbounds begin
            for j = 1:n
                for i = 1:m
                    B[j,i] = transpose(A[i,j])
                end
            end
        end
    else
        transposeblock!(B,A,m,n,0,0)
    end
    return B
end
function transpose!(B::StridedVector, A::StridedMatrix)
    length(B) == length(A) && size(A,1) == 1 || throw(DimensionMismatch("transpose"))
    copy!(B, A)
end
function transpose!(B::StridedMatrix, A::StridedVector)
    length(B) == length(A) && size(B,1) == 1 || throw(DimensionMismatch("transpose"))
    copy!(B, A)
end
function transposeblock!(B::StridedMatrix,A::StridedMatrix,m::Int,n::Int,offseti::Int,offsetj::Int)
    if m*n<=transposebaselength
        @inbounds begin
            for j = offsetj+(1:n)
                for i = offseti+(1:m)
                    B[j,i] = transpose(A[i,j])
                end
            end
        end
    elseif m>n
        newm=m>>1
        transposeblock!(B,A,newm,n,offseti,offsetj)
        transposeblock!(B,A,m-newm,n,offseti+newm,offsetj)
    else
        newn=n>>1
        transposeblock!(B,A,m,newn,offseti,offsetj)
        transposeblock!(B,A,m,n-newn,offseti,offsetj+newn)
    end
    return B
end
function ctranspose!(B::StridedMatrix,A::StridedMatrix)
    m, n = size(A)
    size(B,1) == n && size(B,2) == m || throw(DimensionMismatch("transpose"))

    if m*n<=4*transposebaselength
        @inbounds begin
            for j = 1:n
                for i = 1:m
                    B[j,i] = ctranspose(A[i,j])
                end
            end
        end
    else
        ctransposeblock!(B,A,m,n,0,0)
    end
    return B
end
function ctranspose!(B::StridedVector, A::StridedMatrix)
    length(B) == length(A) && size(A,1) == 1 || throw(DimensionMismatch("transpose"))
    ccopy!(B, A)
end
function ctranspose!(B::StridedMatrix, A::StridedVector)
    length(B) == length(A) && size(B,1) == 1 || throw(DimensionMismatch("transpose"))
    ccopy!(B, A)
end
function ctransposeblock!(B::StridedMatrix,A::StridedMatrix,m::Int,n::Int,offseti::Int,offsetj::Int)
    if m*n<=transposebaselength
        @inbounds begin
            for j = offsetj+(1:n)
                for i = offseti+(1:m)
                    B[j,i] = ctranspose(A[i,j])
                end
            end
        end
    elseif m>n
        newm=m>>1
        ctransposeblock!(B,A,newm,n,offseti,offsetj)
        ctransposeblock!(B,A,m-newm,n,offseti+newm,offsetj)
    else
        newn=n>>1
        ctransposeblock!(B,A,m,newn,offseti,offsetj)
        ctransposeblock!(B,A,m,n-newn,offseti,offsetj+newn)
    end
    return B
end
function ccopy!(B, A)
    for i = 1:length(A)
        B[i] = ctranspose(A[i])
    end
end

function transpose(A::StridedMatrix)
    B = similar(A, size(A, 2), size(A, 1))
    transpose!(B, A)
end
function ctranspose(A::StridedMatrix)
    B = similar(A, size(A, 2), size(A, 1))
    ctranspose!(B, A)
end
ctranspose{T<:Real}(A::StridedVecOrMat{T}) = transpose(A)

transpose(x::StridedVector) = [ transpose(x[j]) for i=1, j=1:size(x,1) ]
ctranspose{T}(x::StridedVector{T}) = T[ ctranspose(x[j]) for i=1, j=1:size(x,1) ]

# set-like operators for vectors
# These are moderately efficient, preserve order, and remove dupes.

function intersect(v1, vs...)
    ret = Array(eltype(v1),0)
    for v_elem in v1
        inall = true
        for i = 1:length(vs)
            if !in(v_elem, vs[i])
                inall=false; break
            end
        end
        if inall
            push!(ret, v_elem)
        end
    end
    ret
end

function union(vs...)
    ret = Array(promote_eltype(vs...),0)
    seen = Set()
    for v in vs
        for v_elem in v
            if !in(v_elem, seen)
                push!(ret, v_elem)
                push!(seen, v_elem)
            end
        end
    end
    ret
end
# setdiff only accepts two args
function setdiff(a, b)
    args_type = promote_type(eltype(a), eltype(b))
    bset = Set(b)
<<<<<<< HEAD
    seen = Set{args_type}()
=======
    ret = Array(args_type,0)
    seen = Set{eltype(a)}()
>>>>>>> fce8f36a
    for a_elem in a
        !in(a_elem, bset) && push!(seen, a_elem)
    end
    collect(seen)
end
# symdiff is associative, so a relatively clean
# way to implement this is by using setdiff and union, and
# recursing. Has the advantage of keeping order, too, but
# not as fast as other methods that make a single pass and
# store counts with a Dict.
symdiff(a) = a
symdiff(a, b) = union(setdiff(a,b), setdiff(b,a))
symdiff(a, b, rest...) = symdiff(a, symdiff(b, rest...))

_cumsum_type{T<:Number}(v::AbstractArray{T}) = typeof(+zero(T))
_cumsum_type(v) = typeof(v[1]+v[1])

for (f, f!, fp, op) = ((:cumsum, :cumsum!, :cumsum_pairwise!, :+),
                       (:cumprod, :cumprod!, :cumprod_pairwise!, :*) )
    # in-place cumsum of c = s+v[range(i1,n)], using pairwise summation
    @eval function ($fp){T}(v::AbstractVector, c::AbstractVector{T}, s, i1, n)
        local s_::T # for sum(v[range(i1,n)]), i.e. sum without s
        if n < 128
            @inbounds s_ = v[i1]
            @inbounds c[i1] = ($op)(s, s_)
            for i = i1+1:i1+n-1
                @inbounds s_ = $(op)(s_, v[i])
                @inbounds c[i] = $(op)(s, s_)
            end
        else
            n2 = n >> 1
            s_ = ($fp)(v, c, s, i1, n2)
            s_ = $(op)(s_, ($fp)(v, c, s + s_, i1+n2, n-n2))
        end
        return s_
    end

    @eval function ($f!)(result::AbstractVector, v::AbstractVector)
        n = length(v)
        if n == 0; return result; end
        ($fp)(v, result, $(op==:+ ? :(zero(v[1])) : :(one(v[1]))), 1, n)
        return result
    end

    @eval function ($f)(v::AbstractVector)
        c = $(op===:+ ? (:(similar(v,_cumsum_type(v)))) : (:(similar(v))))
        return ($f!)(c, v)
    end
end

for (f, op) = ((:cummin, :min), (:cummax, :max))
    @eval function ($f)(v::AbstractVector)
        n = length(v)
        cur_val = v[1]
        res = similar(v, n)
        res[1] = cur_val
        for i in 2:n
            cur_val = ($op)(v[i], cur_val)
            res[i] = cur_val
        end
        return res
    end

    @eval function ($f)(A::StridedArray, axis::Integer)
        dimsA = size(A)
        ndimsA = ndims(A)
        axis_size = dimsA[axis]
        axis_stride = 1
        for i = 1:(axis-1)
            axis_stride *= size(A,i)
        end

        if axis_size < 1
            return A
        end

        B = similar(A)

        for i = 1:length(A)
            if div(i-1, axis_stride) % axis_size == 0
               B[i] = A[i]
            else
               B[i] = ($op)(A[i], B[i-axis_stride])
            end
        end

        return B
    end

    @eval ($f)(A::AbstractArray) = ($f)(A, 1)
end<|MERGE_RESOLUTION|>--- conflicted
+++ resolved
@@ -1450,12 +1450,7 @@
 function setdiff(a, b)
     args_type = promote_type(eltype(a), eltype(b))
     bset = Set(b)
-<<<<<<< HEAD
     seen = Set{args_type}()
-=======
-    ret = Array(args_type,0)
-    seen = Set{eltype(a)}()
->>>>>>> fce8f36a
     for a_elem in a
         !in(a_elem, bset) && push!(seen, a_elem)
     end
