--- conflicted
+++ resolved
@@ -11,11 +11,7 @@
 SRCS = flisp.c builtins.c string.c equalhash.c table.c iostream.c \
         julia_extensions.c
 
-<<<<<<< HEAD
-ifeq ($(OS), MINGW32_NT-6.1)
-=======
 ifeq ($(OS), WINNT)
->>>>>>> 7f348c39
 SRCS += asprintf.c
 endif
 
